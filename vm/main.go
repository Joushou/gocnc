--- conflicted
+++ resolved
@@ -339,11 +339,7 @@
 	_, hasZ := stmt['Z']
 	if hasX || hasY || hasZ {
 		if vm.state.moveMode == moveModeCWArc || vm.state.moveMode == moveModeCCWArc {
-<<<<<<< HEAD
-			vm.approximateArc(stmt, 0.002, true)
-=======
 			vm.approximateArc(stmt)
->>>>>>> 579f592d
 		} else if vm.state.moveMode == moveModeLinear || vm.state.moveMode == moveModeRapid {
 			vm.positioning(stmt)
 		} else {
